import logging
import os
from pathlib import Path

import numpy as np
import SimpleITK as sitk
import tensorflow as tf
from tensorboard.plugins.hparams import api as hp

from SegmentationNetworkBasis import tf_utils
from SegmentationNetworkBasis.NetworkBasis import loss
from SegmentationNetworkBasis.NetworkBasis.metric import Dice
from SegmentationNetworkBasis.NetworkBasis.network import Network

from . import config as cfg

#configure logger
logger = logging.getLogger(__name__)


class SegBasisNet(Network):
    def __init__(self, loss, is_training=True, do_finetune=False, model_path="",
                 n_filters=[8, 16, 32, 64, 128], kernel_dims=3, n_convolutions=[2, 3, 2], drop_out=[False, 0.2],
                 regularize=[True, 'L2', 0.00001], do_batch_normalization=False, do_bias=True,
                 activation='relu', upscale='TRANS_CONV', downscale='MAX_POOL', res_connect=False, skip_connect=True,
                 cross_hair=False, **kwargs):

        # set tensorflow mixed precision policy #TODO: update for tf version 2.4
        policy = tf.keras.mixed_precision.experimental.Policy('mixed_float16')
        tf.keras.mixed_precision.experimental.set_policy(policy)


        self.inputs = {}
        self.outputs = {}
        self.variables = {}
        self.options = {}
        self.options['is_training'] = is_training
        self.options['do_finetune'] = do_finetune
        self.options['regularize'] = regularize

        if not self.options['is_training'] or (self.options['is_training'] and self.options['do_finetune']):
            if model_path == "":
                raise ValueError('Model Path cannot be empty for Finetuning or Inference!')
        else:
            if model_path!= "":
                logger.warning("Caution: argument model_path is ignored in training!")

        self.options['model_path'] = model_path

        if self.options['is_training'] and not self.options['do_finetune']:
            self._set_up_inputs()
            self.options['n_filters'] = n_filters
            self.options['n_convolutions'] = n_convolutions
            self.options['drop_out'] = drop_out  # if [0] is True, dropout is added to the graph with keep_prob [2]
            self.options['regularizer'] = self._get_reg()
            self.options['batch_normalization'] = do_batch_normalization
            self.options['use_bias'] = do_bias
            if self.options['batch_normalization'] and self.options['use_bias']:
                logger.warning("Caution: do not use bias AND batch normalization!")
            self.options['activation'] = activation
            self.options['res_connect'] = res_connect
            self.options['skip_connect'] = skip_connect
            self.options['upscale'] = upscale  # #'BI_INTER' TRANS_CONV
            if self.options['upscale'] == 'UNPOOL_MAX_IND':
                self.variables['unpool_params'] = []
                self.options['downscale'] = 'MAX_POOL_ARGMAX'
                if not downscale == 'MAX_POOL_ARGMAX':
                    logger.warning("Caution: changed downscale to MAX_POOL_ARGMAX!")
            else:
                self.options['downscale'] = downscale
                if downscale == 'MAX_POOL_ARGMAX':
                    raise ValueError("MAX_POOL_ARGMAX has to be used with UNPOOL_MAX_IND!")
            self.options['padding'] = 'SAME'
            # if training build everything according to parameters
            self.options['in_channels'] = self.inputs['x'].shape.as_list()[-1]
            # self.options['out_channels'] is set elsewhere, but required
            self.options['rank'] = len(self.inputs['x'].shape) - 2  # input number of dimensions (without channels and batch size)
            self.options['use_cross_hair'] = cross_hair
            if self.options['rank'] == 2 and self.options['use_cross_hair']:
                logger.warning("Caution: cross_hair is ignored for 2D input!")
            self.options['dilation_rate'] = np.ones(self.options['rank'])  # input strides
            self.options['strides'] = np.ones(self.options['rank'], dtype=np.int32)  # outout strides
            self.options['kernel_dims'] = [kernel_dims] * self.options['rank']
            assert len(self.options['kernel_dims']) == self.options['rank']
            if self.options['skip_connect']:
                self.variables['feature_maps'] = []


            self.options['loss'] = loss
            self.outputs['loss'] = self._get_loss()
            self.model = self._build_model()
            self.model._name = self.get_name()
        else:
            # for finetuning load net from file
            self._load_net()
            self.options['loss'] = loss
            self.outputs['loss'] = self._get_loss()

        #write other kwags to options
        for key, value in kwargs.items():
            self.options[key] = value

    def _set_up_inputs(self):
        """setup the inputs. Inputs are taken from the config file.
        """
        self.inputs['x'] = tf.keras.Input(shape=cfg.train_input_shape, batch_size=cfg.batch_size_train, dtype=cfg.dtype)
        self.options['out_channels'] = cfg.num_classes_seg

    def _get_loss(self):
        '''!
        Returns loss depending on `self.options['loss']``.

        self.options['loss'] should be in {'DICE', 'TVE', 'GDL', 'CEL', 'WCEL'}.
        @returns @b loss : function
        '''
        if self.options['loss'] == 'DICE':
            return loss.dice_loss

        if self.options['loss'] == 'DICE-FNR':
            return loss.dice_with_fnr_loss

        elif self.options['loss'] == 'TVE':
            return loss.tversky_loss

        elif self.options['loss'] == 'GDL':
            return loss.generalized_dice_loss

        elif self.options['loss'] == 'GDL-FPNR':
            return loss.generalized_dice_with_fpr_fnr_loss

        elif self.options['loss'] == 'NDL':
            return loss.normalized_dice_loss

        elif self.options['loss'] == 'EDL':
            return loss.equalized_dice_loss

        elif self.options['loss'] == 'WDL':
            return loss.weighted_dice_loss

        elif self.options['loss'] == 'CEL':
            if self.options['out_channels'] > 2:
                return loss.categorical_cross_entropy_loss
            else:
                return loss.binary_cross_entropy_loss

        elif self.options['loss'] == 'ECEL':
            return loss.equalized_categorical_cross_entropy

        elif self.options['loss'] == 'NCEL':
            return loss.normalized_categorical_cross_entropy

        elif self.options['loss'] == 'WCEL':
            return loss.weighted_categorical_cross_entropy

        elif self.options['loss'] == 'ECEL-FNR':
            return loss.equalized_categorical_cross_entropy_with_fnr

        elif self.options['loss'] == 'WCEL-FPR':
                return loss.weighted_categorical_crossentropy_with_fpr_loss

        elif self.options['loss'] == 'GCEL':
                return loss.generalized_categorical_cross_entropy

        elif self.options['loss'] == 'CEL+DICE':
            return loss.categorical_cross_entropy_and_dice_loss

        else:
            raise ValueError(self.options['loss'], 'is not a supported loss function.')

    def _select_final_activation(self):
        # http://dataaspirant.com/2017/03/07/difference-between-softmax-function-and-sigmoid-function/
        if self.options['out_channels'] > 2 or self.options['loss'] in ['DICE', 'TVE', 'GDL']:
            # Dice, GDL and Tversky require SoftMax
            return 'softmax'
        elif self.options['out_channels'] == 2 and self.options['loss'] in ['CEL', 'WCEL', 'GCEL']:
            return 'sigmoid'
        else:
            raise ValueError(self.options['loss'],
                             'is not a supported loss function or cannot combined with ',
                             self.options['out_channels'], 'output channels.')

    def _run_train(self, logs_path, folder_name, training_dataset, validation_dataset, epochs,
                   l_r=0.001, optimizer='Adam', early_stopping=False, patience_es=10, reduce_lr_on_plateau=False, patience_lr_plat=5, factor_lr_plat=0.5,
                   visualization_dataset=None, write_graph=True, **kwargs):
        """Run the training using the keras.Model.fit interface with a lot of callbacks.

        Parameters
        ----------
        logs_path : str
            The path for the output of the different networks
        folder_name : str
            This is used as the folder name, so the output is logs_path / folder_name
        training_dataset : Tensorflow dataset
            The dataset for training, you can use the SegBasisLoader ofr this (call it)
        validation_dataset : Tensorflow dataset
            The dataset for validation, you can use the SegBasisLoader ofr this (call it)
        epochs : int
            The number of epochs
        l_r : float, optional
            The learning rate, by default 0.001
        optimizer : str, optional
            The name of the optimizer, by default 'Adam'
        early_stopping : bool, optional
            If early stopping should be used, by default False
        patience_es : int, optional
            The default patience for early stopping, by default 10
        reduce_lr_on_plateau : bool, optional
            If the learning rate should be reduced on a plateau, by default False
        patience_lr_plat : int, optional
            The patience before reducing the learning rate, by default 5
        factor_lr_plat : float, optional
            The factor by which the learing rate is multiplied at a plateau, by default 0.5
        visualization_dataset: SegBasisLoader, optional
            If provided, this dataset will be used to visualize the training results for debugging.
            Writing the images can take a bit, so only use this for debugging purposes.
        write_graph : bool, optional
            Controls if a graph should be written, can be used than only the first fold will
            get a graph, to prevent cluttering the output.
        """

        # set path
        output_path = Path(logs_path) / folder_name

        # do summary
        self.model.summary(print_fn=logger.info)

        # compile model
        self.model.compile(
            optimizer=self._get_optimizer(optimizer, l_r, 0),
            loss=self.outputs['loss'],
            metrics=[
                Dice(name='dice', num_classes=cfg.num_classes_seg),
                'acc',
                tf.keras.metrics.MeanIoU(num_classes=cfg.num_classes_seg)
            ]
        )

        # check the iterator sizes
        iter_per_epoch = cfg.samples_per_volume * cfg.num_files // cfg.batch_size_train
        assert(iter_per_epoch > 0), 'Steps per epoch is zero, lower the batch size'
        iter_per_vald = cfg.samples_per_volume * cfg.number_of_vald // cfg.batch_size_valid
        assert(iter_per_vald > 0), 'Steps per epoch is zero for the validation, lower the batch size'

        # define callbacks
        callbacks = []

        # to save the model
        model_dir = output_path / 'models'
        if not model_dir.exists():
            model_dir.mkdir()

        # to save the best model
        cp_best_callback = tf_utils.Keep_Best_Model(
            filepath=model_dir / 'weights_best_{epoch:03d}-best{val_dice:1.3f}.hdf5',
            save_weights_only=True,
            verbose=0,
            save_freq='epoch',
            save_best_only=True,
            monitor='val_dice',
            mode='max'
        )
        callbacks.append(cp_best_callback)

        # backup and restore
        backup_dir = model_dir / 'backup'
        if not backup_dir.exists():
            backup_dir.mkdir()
        backup_callback = tf.keras.callbacks.experimental.BackupAndRestore(
            backup_dir=backup_dir,
        )
        callbacks.append(backup_callback)

        # early stopping
        if early_stopping:
            es_callback = tf.keras.callbacks.EarlyStopping(
                monitor='val_dice',
                patience=patience_es,
                mode='max',
                min_delta=0.005
            )
            callbacks.append(es_callback)

        # reduce learning rate on plateau
        if reduce_lr_on_plateau:
            lr_reduce_callback = tf.keras.callbacks.ReduceLROnPlateau(
                monitor='val_dice',
                patience=patience_lr_plat,
                mode='max',
                factor=factor_lr_plat,
                verbose=1,
                cooldown=5
            )
            callbacks.append(lr_reduce_callback)

        # for tensorboard
        tb_callback = tf_utils.Custom_TB_Callback(
            output_path / 'logs',
            update_freq='epoch',
            profile_batch=(2, 12),
            histogram_freq=1,
            embeddings_freq=0,
            write_grads=True,
            write_graph=write_graph,
            visualization_dataset=visualization_dataset
        )
        callbacks.append(tb_callback)

        # callback for hyperparameters
        hparams = self.get_hyperparameter_dict()
        # set additional paramters
        hparams['folder_name'] = folder_name
        hp_callback = hp.KerasCallback(str(output_path / 'logs' / 'train'), hparams)
        callbacks.append(hp_callback)

        # callback to write csv data
        csv_callback = tf.keras.callbacks.CSVLogger(
            filename = output_path / 'training.csv',
            separator=';'
        )
        callbacks.append(csv_callback)

        if 'CLUSTER' in os.environ:
            verbosity=2
        else:
            verbosity=1

        # do the training
        self.model.fit(
            x=training_dataset,
            epochs=epochs,
            verbose=verbosity,
            validation_data=validation_dataset,
            validation_freq=1,
            steps_per_epoch=iter_per_epoch,
            validation_steps=iter_per_vald,
            callbacks=callbacks
        )
        print('Saving the final model.')
        # save the model once (only weights are saved afterwards)
        self.model.save(model_dir / 'model-final', save_format='tf')
        print('Saving finished.')

    def _load_net(self):
        # This loads the keras network and the first checkpoint file
        self.model = tf.keras.models.load_model(
            self.options['model_path'],
            compile=False,
            custom_objects={'Dice' : Dice}
        )

        self.variables['epoch'] = 'final'

        if self.options['is_training'] == False:
            self.model.trainable = False
        self.options['rank'] = len(self.model.inputs[0].shape) - 2
        self.options['in_channels'] = self.model.inputs[0].shape.as_list()[-1]
        self.options['out_channels'] = self.model.outputs[0].shape.as_list()[-1]
        logger.info('Model was loaded')

    def get_hyperparameter_dict(self):
        """This function reads the hyperparameters from options and writes them to a dict of
        hyperparameters, which can then be read using tensorboard.

        Returns
        -------
        dict
            the hyperparameters as a dictionary
        """
        hyperparameters = {
            'dimension' : self.options['rank'],
            'drop_out_rate' : self.options['drop_out'][1],
            'regularize' : self.options['regularize'][0],
            'regularizer' : self.options['regularize'][1],
            'regularizer_param' : self.options['regularize'][2],
            'kernel_dim' : self.options['kernel_dims'][0],
            'dilation_rate_first' : self.options['dilation_rate'][0]
        }
        if self.options['regularize']:
            if type(self.options['regularizer']) == tf.python.keras.regularizers.L2:
                hyperparameters['L2'] = self.options['regularizer'].get_config()['l2']
        # add filters
        for i, f in enumerate(self.options['n_filters']):
            hyperparameters[f'n_filters_{i}'] = f
        for o in ['use_bias', 'loss', 'name', 'batch_normalization', 'activation', 'use_cross_hair', 'res_connect', 'regularize', 'use_bias', 'skip_connect', 'n_blocks']:
            hyperparameters[o] = self.options[o]
        # check the types
        for key, value in hyperparameters.items():
            if type(value) in [list, tuple]:
                hyperparameters[key] = str(value)
        return hyperparameters


    def _run_apply(self, version, model_path, application_dataset, filename, apply_path):
        """Apply the network to test data. If the network is 2D, it is applied 
        slice by slice. If it is 3D, it is applied to the whole images. If that
        runs out of memory, it is applied in patches in z-direction with the same
        size as used in training.

        Parameters
        ----------
        version : int or str
            The epoch, can be int or identifier (final for example)
        model_path : str
            Not used
        application_dataset : ApplyBasisLoader
            The dataset
        filename : str
            The file that is being processed, used to generate the new file name
        apply_path : str
            Where the files are written
        """

        if not os.path.exists(apply_path):
            os.makedirs(apply_path)

        logger.debug(f'Load the image.')

        image_data = application_dataset(filename)

<<<<<<< HEAD
        # clear session
        tf.keras.backend.clear_session()
=======
        logger.debug(f'Starting to apply the image.')
>>>>>>> fbd01685

        # if 2D, run each layer as a batch, this should probably not run out of memory
        if self.options['rank'] == 2:
            predictions = []
            for x in np.expand_dims(image_data, axis=1):
                p = self.model(x, training=False)
                predictions.append(p)
            # concatenate
            probability_map = np.concatenate(predictions)
            logger.debug(f'Applied in 2D using the original size of each slice.')
        # otherwise, just run it
        else:
            try:
                # if the window size exists, trigger the exception
                if hasattr(self, 'window_size'):
                    raise tf.errors.ResourceExhaustedError(None, None, 'trigger exception')
                probability_map = self.model(image_data, training=False)
            except tf.errors.ResourceExhaustedError:
                # try to reduce the patch size to a size that works
                if not hasattr(self, 'window_size'):
                    # initial size is the image size
                    self.window_size = np.array(image_data.shape[1:4])
                    # try to find the best patch size (do not use more than 10 steps)
                    for i in range(10):
                        # reduce the window size
                        # reduce z if it is larger than the training shape
                        if self.window_size[0] > cfg.train_input_shape[0]:
                            red = 0
                        # otherwise, lower the larger of the two other dimensions
                        elif self.window_size[1] >= self.window_size[2]:
                            red = 1
                        else:
                            red = 2
                        # reduce the size
                        self.window_size[red] = self.window_size[red] // 2
                        # make it divisible by 16
                        self.window_size[red] = int(np.ceil(self.window_size[red] / 16)) * 16
                        try:
                            test_data_shape = (1,) + tuple(self.window_size) + (image_data.shape[-1],)
                            test_data = np.random.rand(*test_data_shape)
                            self.model(test_data, training=False)
                        except tf.errors.ResourceExhaustedError:
                            logger.debug(f'Applying failed for window size {self.window_size} in step {i}.')
                        else:
                            # if it works, break the cycle and reduce once more to be sure
                            # reduce the window size
                            # reduce z if it is larger than the training shape
                            if self.window_size[0] > cfg.train_input_shape[0]:
                                red = 0
                            # otherwise, lower the larger of the two other dimensions
                            elif self.window_size[1] >= self.window_size[2]:
                                red = 1
                            else:
                                red = 2
                            # reduce the size
                            self.window_size[red] = self.window_size[red] // 2
                            # make it divisible by 16
                            self.window_size[red] = int(np.ceil(self.window_size[red] / 16)) * 16
                            break
                # get windowed samples
                image_data_patches = application_dataset.get_windowed_test_sample(image_data, self.window_size)
                probability_patches = []
                # apply
                for x in image_data_patches:
                    probability_patches.append(self.model(x, training=False))
                probability_map = application_dataset.stitch_patches(probability_patches)
            else:
                logger.debug(f'Applied using the original size of the image.')

        # remove padding
        probability_map = application_dataset.remove_padding(probability_map)

        # remove the batch dimension
        if self.options['rank'] == 3:
            probability_map = probability_map[0]
        
        # get the labels
        predicted_labels = np.argmax(probability_map, -1)

        # get the processed image
        orig_processed = application_dataset.get_processed_image(filename)

        predicted_label_img = sitk.GetImageFromArray(predicted_labels)
        # copy info
        predicted_label_img.CopyInformation(orig_processed)

        logger.debug(f'Predicted labels were calculated.')

        # get the original image
        original_image = application_dataset.get_original_image(filename)

        # resample to the original file
        predicted_label_orig = sitk.Resample(
            image1=predicted_label_img,
            referenceImage=original_image,
            interpolator=sitk.sitkNearestNeighbor,
            outputPixelType=sitk.sitkUInt8,
            useNearestNeighborExtrapolator=True
        )

        # write resampled file
        name = Path(filename).name
        pred_path = Path(apply_path) / f'prediction-{name}-{version}{cfg.file_suffix}'
        sitk.WriteImage(predicted_label_orig, str(pred_path.resolve()))

        if cfg.write_probabilities:
            with open(Path(apply_path) / f'prediction-{name}-{version}.npy', 'wb') as f:
                np.save(f, probability_map)

        if cfg.write_intermediaries:
            # write the preprocessed image
            proc_path = Path(apply_path) / f'sample-{name}-preprocessed{cfg.file_suffix}'
            sitk.WriteImage(orig_processed, str(proc_path.resolve()))

            # write the labels for the preprocessed image
            pred_res_path = Path(apply_path) / f'prediction-{name}-{version}-preprocessed{cfg.file_suffix}'
            sitk.WriteImage(sitk.Cast(predicted_label_img, sitk.sitkUInt8), str(pred_res_path.resolve()))

        logger.debug(f'Images were exported.')

        return<|MERGE_RESOLUTION|>--- conflicted
+++ resolved
@@ -417,12 +417,10 @@
 
         image_data = application_dataset(filename)
 
-<<<<<<< HEAD
         # clear session
         tf.keras.backend.clear_session()
-=======
+
         logger.debug(f'Starting to apply the image.')
->>>>>>> fbd01685
 
         # if 2D, run each layer as a batch, this should probably not run out of memory
         if self.options['rank'] == 2:
